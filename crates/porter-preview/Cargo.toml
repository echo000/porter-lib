[package]
name = "porter-preview"
version = "0.1.0"
edition = "2024"

[dependencies]
porter-utils = { path = "../porter-utils" }
porter-gpu = { path = "../porter-gpu" }
porter-model = { path = "../porter-model" }
porter-math = { path = "../porter-math" }
porter-texture = { path = "../porter-texture" }
<<<<<<< HEAD
porter-audio = { path = "../porter-audio" }
bincode = { version = "2.0.0-rc.3", default-features = false, features = ["std", "derive"] }
rodio = "0.20.1"
=======

wgpu.workspace = true
>>>>>>> 68f0cba5
<|MERGE_RESOLUTION|>--- conflicted
+++ resolved
@@ -9,11 +9,8 @@
 porter-model = { path = "../porter-model" }
 porter-math = { path = "../porter-math" }
 porter-texture = { path = "../porter-texture" }
-<<<<<<< HEAD
+
+wgpu.workspace = true
 porter-audio = { path = "../porter-audio" }
 bincode = { version = "2.0.0-rc.3", default-features = false, features = ["std", "derive"] }
-rodio = "0.20.1"
-=======
-
-wgpu.workspace = true
->>>>>>> 68f0cba5
+rodio = "0.20.1"
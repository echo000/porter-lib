--- conflicted
+++ resolved
@@ -12,13 +12,8 @@
     fn hash_murmura64_with_seed(&self, seed: u64) -> u64;
     /// Creates a fnv1(a) 64bit hash for this data.
     fn hash_fnv1a64(&self) -> u64;
-<<<<<<< HEAD
-    /// Creates a fnv1(a) 64bit hash for this data.
-    fn hash_fnv1a64_seed(&self, seed: u64) -> u64;
-=======
     /// Creates a fnv1(a) 64bit hash for this data with a custom seed.
     fn hash_fnv1a64_with_seed(&self, seed: u64) -> u64;
->>>>>>> 2b057242
 }
 
 impl HashExt for &[u8] {
@@ -42,11 +37,7 @@
         hashes::fnv1a64::hash(self, None)
     }
 
-<<<<<<< HEAD
-    fn hash_fnv1a64_seed(&self, seed: u64) -> u64 {
-=======
     fn hash_fnv1a64_with_seed(&self, seed: u64) -> u64 {
->>>>>>> 2b057242
         hashes::fnv1a64::hash(self, Some(seed))
     }
 }
@@ -71,14 +62,9 @@
     fn hash_fnv1a64(&self) -> u64 {
         self.as_bytes().hash_fnv1a64()
     }
-<<<<<<< HEAD
-    fn hash_fnv1a64_seed(&self, seed: u64) -> u64 {
-        self.as_bytes().hash_fnv1a64_seed(seed)
-=======
 
     fn hash_fnv1a64_with_seed(&self, seed: u64) -> u64 {
         self.as_bytes().hash_fnv1a64_with_seed(seed)
->>>>>>> 2b057242
     }
 }
 
@@ -102,13 +88,8 @@
     fn hash_fnv1a64(&self) -> u64 {
         self.as_bytes().hash_fnv1a64()
     }
-<<<<<<< HEAD
-    fn hash_fnv1a64_seed(&self, seed: u64) -> u64 {
-        self.as_bytes().hash_fnv1a64_seed(seed)
-=======
 
     fn hash_fnv1a64_with_seed(&self, seed: u64) -> u64 {
         self.as_bytes().hash_fnv1a64_with_seed(seed)
->>>>>>> 2b057242
     }
 }
--- conflicted
+++ resolved
@@ -267,18 +267,16 @@
         )
     };
 
-    if client.enable_decompression {
-        let decompression_flags: u32 = WINHTTP_DECOMPRESSION_FLAG_DEFLATE | WINHTTP_DECOMPRESSION_FLAG_GZIP;
-
-        unsafe {
-            WinHttpSetOption(
-                *request,
-                WINHTTP_OPTION_DECOMPRESSION,
-                &decompression_flags as *const u32 as _,
-                size_of_val(&decompression_flags) as _,
-            )
-        };
-    }
+    let decompress: u32 = WINHTTP_DECOMPRESSION_FLAG_DEFLATE | WINHTTP_DECOMPRESSION_FLAG_GZIP;
+
+    unsafe {
+        WinHttpSetOption(
+            *request,
+            WINHTTP_OPTION_DECOMPRESSION,
+            &decompress as *const u32 as _,
+            size_of_val(&decompress) as _,
+        )
+    };
 
     let mut headers: Vec<String> = Vec::new();
 
@@ -292,12 +290,6 @@
 
     if !client.authorization.is_empty() {
         headers.push(client.authorization);
-    }
-
-    if !client.headers.is_empty() {
-        for header in &client.headers {
-            headers.push(format!("{}: {}", header.0, header.1));
-        }
     }
 
     if !headers.is_empty() {
@@ -413,26 +405,32 @@
         .to_string_lossy()
         .to_lowercase();
 
-<<<<<<< HEAD
-    let mut content_length: u64 = 0;
-    let mut content_length_length: u32 =  size_of_val(&content_length) as _;
-=======
     let mut content_length: [u16; 64] = [0; 64];
     let mut content_length_length: u32 = content_length.len() as u32 * 2;
->>>>>>> 68f0cba5
-
-    unsafe {
+
+    let result = unsafe {
         WinHttpQueryHeaders(
             *request.request,
-            WINHTTP_QUERY_CONTENT_LENGTH | WINHTTP_QUERY_FLAG_NUMBER,
-            std::ptr::null(),
-            &mut content_length as *mut u64 as _,
+            WINHTTP_QUERY_CONTENT_LENGTH,
+            std::ptr::null(),
+            content_length.as_mut_ptr() as _,
             &mut content_length_length,
             std::ptr::null_mut(),
         )
     };
 
-    Ok((content_type, content_length as f64))
+    if result == 0 {
+        content_length_length = 0;
+    }
+
+    let content_length = &content_length[0..content_length_length as usize / 2];
+    let content_length: f64 = OsString::from_wide(content_length)
+        .to_string_lossy()
+        .trim()
+        .parse()
+        .unwrap_or_default();
+
+    Ok((content_type, content_length))
 }
 
 /// Reads a block of data from a request response body.
